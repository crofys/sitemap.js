/*!
 * Sitemap
 * Copyright(c) 2011 Eugene Kalinin
 * MIT Licensed
 */
'use strict';

const sm = require('../index')
const fs = require('fs')
const zlib = require('zlib')

const urlset = '<urlset xmlns="http://www.sitemaps.org/schemas/sitemap/0.9" ' +
             'xmlns:news="http://www.google.com/schemas/sitemap-news/0.9" ' +
             'xmlns:xhtml="http://www.w3.org/1999/xhtml" ' +
             'xmlns:mobile="http://www.google.com/schemas/sitemap-mobile/1.0" ' +
             'xmlns:image="http://www.google.com/schemas/sitemap-image/1.1" ' +
             'xmlns:video="http://www.google.com/schemas/sitemap-video/1.1">'

const dynamicUrlSet = '<urlset xmlns="http://www.sitemaps.org/schemas/sitemap/0.9">'
const xmlDef = '<?xml version="1.0" encoding="UTF-8"?>'
const xmlPriority = '<priority>0.9</priority>'
const xmlLoc = '<loc>http://ya.ru</loc>'

var removeFilesArray = function (files) {
  if (files && files.length) {
    files.forEach(function (file) {
      if (fs.existsSync(file)) {
        fs.unlinkSync(file)
      }
    })
  }
}

describe('sitemapItem', () => {
  beforeEach(() => {
    jasmine.addMatchers(require('jasmine-diff')(jasmine, {
      colors: true,
      inline: true
    }))
  })

  it('default values && escape', () => {
    const url = 'http://ya.ru/view?widget=3&count>2'
    const smi = new sm.SitemapItem({'url': url})

    expect(smi.toString()).toBe(
<<<<<<< HEAD
      '<url>' +
                  '<loc>http://ya.ru/view?widget=3&amp;count&gt;2</loc>' +
              '</url>')
=======
      '<url> ' +
        '<loc>http://ya.ru/view?widget=3&amp;count&gt;2</loc> ' +
      '</url>')
>>>>>>> b2cddb70
  })
  it('throws an error for url absence', () => {
    /* eslint-disable no-new */
    expect(
      function () { new sm.SitemapItem() }
    ).toThrowError(/URL is required/)
  })
  it('full options', () => {
    const url = 'http://ya.ru'
    const smi = new sm.SitemapItem({
      'url': url,
      'img': 'http://urlTest.com',
      'lastmod': '2011-06-27',
      'changefreq': 'always',
      'priority': 0.9,
      'mobile': true
    })

    expect(smi.toString()).toBe(
<<<<<<< HEAD
      '<url>' +
                  xmlLoc +
                  '<lastmod>2011-06-27</lastmod>' +
                  '<changefreq>always</changefreq>' +
                  xmlPriority +
                  '<image:image>' +
                  '<image:loc>' +
                  'http://urlTest.com' +
                  '</image:loc>' +
                  '</image:image>' +
                  '<mobile:mobile/>' +
              '</url>')
=======
      '<url> ' +
        xmlLoc +
        '<lastmod>2011-06-27</lastmod> ' +
        '<changefreq>always</changefreq> ' +
        xmlPriority +
        '<image:image>' +
        '<image:loc>' +
        'http://urlTest.com' +
        '</image:loc>' +
        '</image:image> ' +
        '<mobile:mobile/> ' +
      '</url>')
>>>>>>> b2cddb70
  })

  it('lastmodISO', () => {
    const url = 'http://ya.ru'
    const smi = new sm.SitemapItem({
      'url': url,
      'lastmodISO': '2011-06-27T00:00:00.000Z',
      'changefreq': 'always',
      'priority': 0.9
    })

    expect(smi.toString()).toBe(
<<<<<<< HEAD
      '<url>' +
                  xmlLoc +
                  '<lastmod>2011-06-27T00:00:00.000Z</lastmod>' +
                  '<changefreq>always</changefreq>' +
                  xmlPriority +
              '</url>')
=======
      '<url> ' +
        xmlLoc +
        '<lastmod>2011-06-27T00:00:00.000Z</lastmod> ' +
        '<changefreq>always</changefreq> ' +
        xmlPriority +
      '</url>')
>>>>>>> b2cddb70
  })

  it('lastmod from file', () => {
    var tempFile = require('fs').openSync('/tmp/tempFile.tmp', 'w')
    require('fs').closeSync(tempFile)

    var stat = require('fs').statSync('/tmp/tempFile.tmp')

    var dt = new Date(stat.mtime)
    var lastmod = sm.utils.getTimestampFromDate(dt)

    const url = 'http://ya.ru'
    const smi = new sm.SitemapItem({
      'url': url,
      'img': 'http://urlTest.com',
      'lastmodfile': '/tmp/tempFile.tmp',
      'changefreq': 'always',
      'priority': 0.9
    })

    require('fs').unlinkSync('/tmp/tempFile.tmp')

    expect(smi.toString()).toBe(
<<<<<<< HEAD
      '<url>' +
                  xmlLoc +
                  '<lastmod>' + lastmod + '</lastmod>' +
                  '<changefreq>always</changefreq>' +
                  xmlPriority +
                  '<image:image>' +
                  '<image:loc>' +
                  'http://urlTest.com' +
                  '</image:loc>' +
                  '</image:image>' +
              '</url>')
=======
      '<url> ' +
        xmlLoc +
        '<lastmod>' + lastmod + '</lastmod> ' +
        '<changefreq>always</changefreq> ' +
        xmlPriority +
        '<image:image>' +
        '<image:loc>' +
        'http://urlTest.com' +
        '</image:loc>' +
        '</image:image> ' +
      '</url>')
>>>>>>> b2cddb70
  })

  it('lastmod from file with lastmodrealtime', () => {
    var tempFile = require('fs').openSync('/tmp/tempFile.tmp', 'w')
    require('fs').closeSync(tempFile)

    var stat = require('fs').statSync('/tmp/tempFile.tmp')

    var dt = new Date(stat.mtime)
    var lastmod = sm.utils.getTimestampFromDate(dt, true)

    const url = 'http://ya.ru'
    const smi = new sm.SitemapItem({
      'url': url,
      'img': 'http://urlTest.com',
      'lastmodfile': '/tmp/tempFile.tmp',
      'lastmodrealtime': true,
      'changefreq': 'always',
      'priority': 0.9
    })

    require('fs').unlinkSync('/tmp/tempFile.tmp')

    expect(smi.toString()).toBe(
<<<<<<< HEAD
      '<url>' +
                  xmlLoc +
                  '<lastmod>' + lastmod + '</lastmod>' +
                  '<changefreq>always</changefreq>' +
                  xmlPriority +
                  '<image:image>' +
                  '<image:loc>' +
                  'http://urlTest.com' +
                  '</image:loc>' +
                  '</image:image>' +
              '</url>')
=======
      '<url> ' +
        xmlLoc +
        '<lastmod>' + lastmod + '</lastmod> ' +
        '<changefreq>always</changefreq> ' +
        xmlPriority +
        '<image:image>' +
        '<image:loc>' +
        'http://urlTest.com' +
        '</image:loc>' +
        '</image:image> ' +
      '</url>')
>>>>>>> b2cddb70
  })

  it('toXML', () => {
    const url = 'http://ya.ru'
    const smi = new sm.SitemapItem({
      'url': url,
      'img': 'http://urlTest.com',
      'lastmod': '2011-06-27',
      'changefreq': 'always',
      'priority': 0.9
    })

    expect(smi.toString()).toBe(
<<<<<<< HEAD
      '<url>' +
                  xmlLoc +
                  '<lastmod>2011-06-27</lastmod>' +
                  '<changefreq>always</changefreq>' +
                  xmlPriority +
                  '<image:image>' +
                      '<image:loc>' +
                        'http://urlTest.com' +
                      '</image:loc>' +
                  '</image:image>' +
              '</url>')
=======
      '<url> ' +
        xmlLoc +
        '<lastmod>2011-06-27</lastmod> ' +
        '<changefreq>always</changefreq> ' +
        xmlPriority +
        '<image:image>' +
          '<image:loc>' +
            'http://urlTest.com' +
          '</image:loc>' +
        '</image:image> ' +
      '</url>')
>>>>>>> b2cddb70
  })

  it('video price type', () => {
    expect(function () {
      var smap = new sm.SitemapItem({
        'url': 'https://roosterteeth.com/episode/achievement-hunter-achievement-hunter-burnout-paradise-millionaires-club',
        'video': [{
          'title': "2008:E2 - Burnout Paradise: Millionaire's Club",
          'description': 'Lorem ipsum',
          'player_loc': 'https://roosterteeth.com/embed/achievement-hunter-achievement-hunter-burnout-paradise-millionaires-club',
          'thumbnail_loc': 'https://rtv3-img-roosterteeth.akamaized.net/uploads/images/e82e1925-89dd-4493-9bcf-cdef9665d726/sm/ep298.jpg',
          'price': '1.99',
          'price:type': 'subscription'
        }]
      })
      smap.toString()
    }).toThrowError(/is not a valid value for attr: "price:type"/)
  })

  it('video price currency', () => {
    expect(function () {
      var smap = new sm.SitemapItem({
        'url': 'https://roosterteeth.com/episode/achievement-hunter-achievement-hunter-burnout-paradise-millionaires-club',
        'video': [{
          'title': "2008:E2 - Burnout Paradise: Millionaire's Club",
          'description': 'Lorem ipsum',
          'player_loc': 'https://roosterteeth.com/embed/achievement-hunter-achievement-hunter-burnout-paradise-millionaires-club',
          'thumbnail_loc': 'https://rtv3-img-roosterteeth.akamaized.net/uploads/images/e82e1925-89dd-4493-9bcf-cdef9665d726/sm/ep298.jpg',
          'price': '1.99',
          'price:currency': 'dollar'
        }]
      })
      smap.toString()
    }).toThrowError(/is not a valid value for attr: "price:currency"/)
  })

  it('video price resolution', () => {
    expect(function () {
      var smap = new sm.SitemapItem({
        'url': 'https://roosterteeth.com/episode/achievement-hunter-achievement-hunter-burnout-paradise-millionaires-club',
        'video': [{
          'title': "2008:E2 - Burnout Paradise: Millionaire's Club",
          'description': 'Lorem ipsum',
          'player_loc': 'https://roosterteeth.com/embed/achievement-hunter-achievement-hunter-burnout-paradise-millionaires-club',
          'thumbnail_loc': 'https://rtv3-img-roosterteeth.akamaized.net/uploads/images/e82e1925-89dd-4493-9bcf-cdef9665d726/sm/ep298.jpg',
          'price': '1.99',
          'price:resolution': '1920x1080'
        }]
      })
      smap.toString()
    }).toThrowError(/is not a valid value for attr: "price:resolution"/)
  })

  it('video platform relationship', () => {
    expect(function () {
      var smap = new sm.SitemapItem({
        'url': 'https://roosterteeth.com/episode/achievement-hunter-achievement-hunter-burnout-paradise-millionaires-club',
        'video': [{
          'title': "2008:E2 - Burnout Paradise: Millionaire's Club",
          'description': 'Lorem ipsum',
          'player_loc': 'https://roosterteeth.com/embed/achievement-hunter-achievement-hunter-burnout-paradise-millionaires-club',
          'thumbnail_loc': 'https://rtv3-img-roosterteeth.akamaized.net/uploads/images/e82e1925-89dd-4493-9bcf-cdef9665d726/sm/ep298.jpg',
          'platform': 'tv',
          'platform:relationship': 'mother'
        }]
      })
      smap.toString()
    }).toThrowError(/is not a valid value for attr: "platform:relationship"/)
  })

  it('video restriction', () => {
    expect(function () {
      var smap = new sm.SitemapItem({
        'url': 'https://roosterteeth.com/episode/achievement-hunter-achievement-hunter-burnout-paradise-millionaires-club',
        'video': [{
          'title': "2008:E2 - Burnout Paradise: Millionaire's Club",
          'description': 'Lorem ipsum',
          'player_loc': 'https://roosterteeth.com/embed/achievement-hunter-achievement-hunter-burnout-paradise-millionaires-club',
          'thumbnail_loc': 'https://rtv3-img-roosterteeth.akamaized.net/uploads/images/e82e1925-89dd-4493-9bcf-cdef9665d726/sm/ep298.jpg',
          'restriction': 'IE GB US CA',
          'restriction:relationship': 'father'
        }]
      })
      smap.toString()
    }).toThrowError(/is not a valid value for attr: "restriction:relationship"/)
  })

  it('video duration', () => {
    expect(function () {
      var smap = new sm.SitemapItem({
        'url': 'https://roosterteeth.com/episode/achievement-hunter-achievement-hunter-burnout-paradise-millionaires-club',
        'video': [{
          'title': "2008:E2 - Burnout Paradise: Millionaire's Club",
          'description': "Jack gives us a walkthrough on getting the Millionaire's Club Achievement in Burnout Paradise.",
          'player_loc': 'https://roosterteeth.com/embed/achievement-hunter-achievement-hunter-burnout-paradise-millionaires-club',
          'thumbnail_loc': 'https://rtv3-img-roosterteeth.akamaized.net/uploads/images/e82e1925-89dd-4493-9bcf-cdef9665d726/sm/ep298.jpg',
          'duration': -1,
          'publication_date': '2008-07-29T14:58:04.000Z',
          'requires_subscription': false
        }]
      })
      smap.toString()
    }).toThrowError(/duration must be an integer/)
  })

  it('video description limit', () => {
    expect(function () {
      var smap = new sm.SitemapItem({
        'url': 'https://roosterteeth.com/episode/achievement-hunter-achievement-hunter-burnout-paradise-millionaires-club',
        'video': [{
          'title': "2008:E2 - Burnout Paradise: Millionaire's Club",
          'description': 'Lorem ipsum dolor sit amet, consectetuer adipiscing elit. Aenean commodo ligula eget dolor. Aenean massa. Cum sociis natoque penatibus et magnis dis parturient montes, nascetur ridiculus mus. Donec quam felis, ultricies nec, pellentesque eu, pretium quis, sem. Nulla consequat massa quis enim. Donec pede justo, fringilla vel, aliquet nec, vulputate eget, arcu. In enim justo, rhoncus ut, imperdiet a, venenatis vitae, justo. Nullam dictum felis eu pede mollis pretium. Integer tincidunt. Cras dapibus. Vivamus elementum semper nisi. Aenean vulputate eleifend tellus. Aenean leo ligula, porttitor eu, consequat vitae, eleifend ac, enim. Aliquam lorem ante, dapibus in, viverra quis, feugiat a, tellus. Phasellus viverra nulla ut metus varius laoreet. Quisque rutrum. Aenean imperdiet. Etiam ultricies nisi vel augue. Curabitur ullamcorper ultricies nisi. Nam eget dui. Etiam rhoncus. Maecenas tempus, tellus eget condimentum rhoncus, sem quam semper libero, sit amet adipiscing sem neque sed ipsum. Nam quam nunc, blandit vel, luctus pulvinar, hendrerit id, lorem. Maecenas nec odio et ante tincidunt tempus. Donec vitae sapien ut libero venenatis faucibus. Nullam quis ante. Etiam sit amet orci eget eros faucibus tincidunt. Duis leo. Sed fringilla mauris sit amet nibh. Donec sodales sagittis magna. Sed consequat, leo eget bibendum sodales, augue velit cursus nunc, quis gravida magna mi a libero. Fusce vulputate eleifend sapien. Vestibulum purus quam, scelerisque ut, mollis sed, nonummy id, metus. Nullam accumsan lorem in dui. Cras ultricies mi eu turpis hendrerit fringilla. Vestibulum ante ipsum primis in faucibus orci luctus et ultrices posuere cubilia Curae; In ac dui quis mi consectetuer lacinia. Nam pretium turpis et arcu. Duis arcu tortor, suscipit eget, imperdiet nec, imperdiet iaculis, ipsum. Sed aliquam ultrices mauris. Integer ante arcu, accumsan a, consectetuer eget, posuere ut, mauris. Praesent adipiscing. Phasellus ullamcorper ipsum rutrum nunc. Nunc nonummy metus. Vestibulum volutpat pretium libero. Cras id dui. Aenean ut eros et nisl sagittis vestibulum. Nullam nulla.',
          'player_loc': 'https://roosterteeth.com/embed/achievement-hunter-achievement-hunter-burnout-paradise-millionaires-club',
          'thumbnail_loc': 'https://rtv3-img-roosterteeth.akamaized.net/uploads/images/e82e1925-89dd-4493-9bcf-cdef9665d726/sm/ep298.jpg',
          'duration': -1,
          'publication_date': '2008-07-29T14:58:04.000Z',
          'requires_subscription': false
        }]
      })
      smap.toString()
    }).toThrowError(/2048 characters/)
  })

  it('accepts a url without escaping it if a cdata flag is passed', () => {
    const mockUri = 'https://a.b/?a&b'
    const smi = new sm.SitemapItem({
      cdata: true,
      url: mockUri
    })

    expect(smi.toString()).toBe(`<url> <loc>${mockUri}</loc> </url>`)
  })

  describe('toXML', () => {
    it('is equivilant to toString', () => {
      const smi = new sm.SitemapItem({ url: 'https://a.b/?a&b' })
      expect(smi.toString()).toBe(smi.toXML())
    })
  })

  describe('video', () => {
    let testvideo
    let thumbnailLoc
    let title
    let description
    let playerLoc
    let duration
    let publicationDate
    let restriction
    let galleryLoc
    let price
    let requiresSubscription
    let platform
    beforeEach(() => {
      testvideo = {
        url: 'https://roosterteeth.com/episode/achievement-hunter-achievement-hunter-burnout-paradise-millionaires-club',
        video: {
          title: "2008:E2 - Burnout Paradise: Millionaire's Club",
          description: "Jack gives us a walkthrough on getting the Millionaire's Club Achievement in Burnout Paradise.",
          player_loc: 'https://roosterteeth.com/embed/achievement-hunter-achievement-hunter-burnout-paradise-millionaires-club',
          'player_loc:autoplay': 'ap=1',
          restriction: 'IE GB US CA',
          'restriction:relationship': 'allow',
          gallery_loc: 'https://roosterteeth.com/series/awhu',
          'gallery_loc:title': 'awhu series page',
          price: '1.99',
          'price:currency': 'EUR',
          'price:type': 'rent',
          'price:resolution': 'HD',
          platform: 'WEB',
          'platform:relationship': 'allow',
          thumbnail_loc: 'https://rtv3-img-roosterteeth.akamaized.net/uploads/images/e82e1925-89dd-4493-9bcf-cdef9665d726/sm/ep298.jpg',
          duration: 174,
          publication_date: '2008-07-29T14:58:04.000Z',
          requires_subscription: 'yes'
        }
      }
      thumbnailLoc = '<video:thumbnail_loc>https://rtv3-img-roosterteeth.akamaized.net/uploads/images/e82e1925-89dd-4493-9bcf-cdef9665d726/sm/ep298.jpg</video:thumbnail_loc>'
      title = '<video:title><![CDATA[2008:E2 - Burnout Paradise: Millionaire\'s Club]]></video:title>'
      description = '<video:description><![CDATA[Jack gives us a walkthrough on getting the Millionaire\'s Club Achievement in Burnout Paradise.]]></video:description>'
      playerLoc = '<video:player_loc autoplay="ap=1">https://roosterteeth.com/embed/achievement-hunter-achievement-hunter-burnout-paradise-millionaires-club</video:player_loc>'
      duration = '<video:duration>174</video:duration>'
      publicationDate = '<video:publication_date>2008-07-29T14:58:04.000Z</video:publication_date>'
      restriction = '<video:restriction relationship="allow">IE GB US CA</video:restriction>'
      galleryLoc = '<video:gallery_loc title="awhu series page">https://roosterteeth.com/series/awhu</video:gallery_loc>'
      price = '<video:price resolution="HD" currency="EUR" type="rent">1.99</video:price>'
      requiresSubscription = '<video:requires_subscription>yes</video:requires_subscription>'
      platform = '<video:platform relationship="allow">WEB</video:platform>'
    })

    it('accepts an object', () => {
      var smap = new sm.SitemapItem(testvideo)

      var result = smap.toString()
      var expectedResult = '<url> ' +
        '<loc>https://roosterteeth.com/episode/achievement-hunter-achievement-hunter-burnout-paradise-millionaires-club</loc> ' +
        '<video:video>' +
          thumbnailLoc +
          title +
          description +
          playerLoc +
          duration +
          publicationDate +
          restriction +
          galleryLoc +
          price +
          requiresSubscription +
          platform +
        '</video:video> ' +
      '</url>'
      expect(result).toBe(expectedResult)
    })

    it('throws if a required attr is not provided', () => {
      expect(() => {
        let test = Object.assign({}, testvideo)
        delete test.video.title
        var smap = new sm.SitemapItem(test)

        smap.toString()
      }).toThrowError(/must include thumbnail_loc, title and description fields for videos/)

      expect(() => {
        let test = Object.assign({}, testvideo)
        test.video = 'a'
        var smap = new sm.SitemapItem(test)

        smap.toString()
      }).toThrowError(/must include thumbnail_loc, title and description fields for videos/)

      expect(() => {
        let test = Object.assign({}, testvideo)
        delete test.video.thumbnail_loc
        var smap = new sm.SitemapItem(test)

        smap.toString()
      }).toThrowError(/must include thumbnail_loc, title and description fields for videos/)

      expect(() => {
        let test = Object.assign({}, testvideo)
        delete test.video.description
        var smap = new sm.SitemapItem(test)

        smap.toString()
      }).toThrowError(/must include thumbnail_loc, title and description fields for videos/)
    })

    it('supports content_loc', () => {
      testvideo.video.content_loc = 'https://a.b.c'
      delete testvideo.video.player_loc
      var smap = new sm.SitemapItem(testvideo)

      var result = smap.toString()
      var expectedResult = '<url> ' +
        '<loc>https://roosterteeth.com/episode/achievement-hunter-achievement-hunter-burnout-paradise-millionaires-club</loc> ' +
        '<video:video>' +
          thumbnailLoc +
          title +
          description +
          `<video:content_loc>${testvideo.video.content_loc}</video:content_loc>` +
          duration +
          publicationDate +
          restriction +
          galleryLoc +
          price +
          requiresSubscription +
          platform +
        '</video:video> ' +
      '</url>'
      expect(result).toBe(expectedResult)
    })

    it('supports expiration_date', () => {
      testvideo.video.expiration_date = '2012-07-16T19:20:30+08:00'
      var smap = new sm.SitemapItem(testvideo)

      var result = smap.toString()
      var expectedResult = '<url> ' +
        '<loc>https://roosterteeth.com/episode/achievement-hunter-achievement-hunter-burnout-paradise-millionaires-club</loc> ' +
        '<video:video>' +
          thumbnailLoc +
          title +
          description +
          playerLoc +
          duration +
          '<video:expiration_date>2012-07-16T19:20:30+08:00</video:expiration_date>' +
          publicationDate +
          restriction +
          galleryLoc +
          price +
          requiresSubscription +
          platform +
        '</video:video> ' +
      '</url>'
      expect(result).toBe(expectedResult)
    })

    it('supports rating', () => {
      testvideo.video.rating = 2.5
      var smap = new sm.SitemapItem(testvideo)

      var result = smap.toString()
      var expectedResult = '<url> ' +
        '<loc>https://roosterteeth.com/episode/achievement-hunter-achievement-hunter-burnout-paradise-millionaires-club</loc> ' +
        '<video:video>' +
          thumbnailLoc +
          title +
          description +
          playerLoc +
          duration +
          '<video:rating>2.5</video:rating>' +
          publicationDate +
          restriction +
          galleryLoc +
          price +
          requiresSubscription +
          platform +
        '</video:video> ' +
      '</url>'
      expect(result).toBe(expectedResult)
    })

    it('supports view_count', () => {
      testvideo.video.view_count = 1234
      var smap = new sm.SitemapItem(testvideo)

      var result = smap.toString()
      var expectedResult = '<url> ' +
        '<loc>https://roosterteeth.com/episode/achievement-hunter-achievement-hunter-burnout-paradise-millionaires-club</loc> ' +
        '<video:video>' +
          thumbnailLoc +
          title +
          description +
          playerLoc +
          duration +
          '<video:view_count>1234</video:view_count>' +
          publicationDate +
          restriction +
          galleryLoc +
          price +
          requiresSubscription +
          platform +
        '</video:video> ' +
      '</url>'
      expect(result).toBe(expectedResult)
    })

    it('supports family_friendly', () => {
      testvideo.video.family_friendly = 'yes'
      var smap = new sm.SitemapItem(testvideo)

      var result = smap.toString()
      var expectedResult = '<url> ' +
        '<loc>https://roosterteeth.com/episode/achievement-hunter-achievement-hunter-burnout-paradise-millionaires-club</loc> ' +
        '<video:video>' +
          thumbnailLoc +
          title +
          description +
          playerLoc +
          duration +
          publicationDate +
          '<video:family_friendly>yes</video:family_friendly>' +
          restriction +
          galleryLoc +
          price +
          requiresSubscription +
          platform +
        '</video:video> ' +
      '</url>'
      expect(result).toBe(expectedResult)
    })

    it('supports tag', () => {
      testvideo.video.tag = 'steak'
      var smap = new sm.SitemapItem(testvideo)

      var result = smap.toString()
      var expectedResult = '<url> ' +
        '<loc>https://roosterteeth.com/episode/achievement-hunter-achievement-hunter-burnout-paradise-millionaires-club</loc> ' +
        '<video:video>' +
          thumbnailLoc +
          title +
          description +
          playerLoc +
          duration +
          publicationDate +
          '<video:tag>steak</video:tag>' +
          restriction +
          galleryLoc +
          price +
          requiresSubscription +
          platform +
        '</video:video> ' +
      '</url>'
      expect(result).toBe(expectedResult)
    })

    it('supports category', () => {
      testvideo.video.category = 'Baking'
      var smap = new sm.SitemapItem(testvideo)

      var result = smap.toString()
      var expectedResult = '<url> ' +
        '<loc>https://roosterteeth.com/episode/achievement-hunter-achievement-hunter-burnout-paradise-millionaires-club</loc> ' +
        '<video:video>' +
          thumbnailLoc +
          title +
          description +
          playerLoc +
          duration +
          publicationDate +
          '<video:category>Baking</video:category>' +
          restriction +
          galleryLoc +
          price +
          requiresSubscription +
          platform +
        '</video:video> ' +
      '</url>'
      expect(result).toBe(expectedResult)
    })

    it('supports uploader', () => {
      testvideo.video.uploader = 'GrillyMcGrillerson'
      var smap = new sm.SitemapItem(testvideo)

      var result = smap.toString()
      var expectedResult = '<url> ' +
        '<loc>https://roosterteeth.com/episode/achievement-hunter-achievement-hunter-burnout-paradise-millionaires-club</loc> ' +
        '<video:video>' +
          thumbnailLoc +
          title +
          description +
          playerLoc +
          duration +
          publicationDate +
          restriction +
          galleryLoc +
          price +
          requiresSubscription +
          '<video:uploader>GrillyMcGrillerson</video:uploader>' +
          platform +
        '</video:video> ' +
      '</url>'
      expect(result).toBe(expectedResult)
    })

    it('supports live', () => {
      testvideo.video.live = 'yes'
      var smap = new sm.SitemapItem(testvideo)

      var result = smap.toString()
      var expectedResult = '<url> ' +
        '<loc>https://roosterteeth.com/episode/achievement-hunter-achievement-hunter-burnout-paradise-millionaires-club</loc> ' +
        '<video:video>' +
          thumbnailLoc +
          title +
          description +
          playerLoc +
          duration +
          publicationDate +
          restriction +
          galleryLoc +
          price +
          requiresSubscription +
          platform +
          '<video:live>yes</video:live>' +
        '</video:video> ' +
      '</url>'
      expect(result).toBe(expectedResult)
    })
  })

  describe('news', () => {
    let news
    beforeEach(() => {
      news = {
        url: 'http://www.example.org/business/article55.html',
        news: {
          publication: {
            name: 'The Example Times',
            language: 'en'
          },
          genres: 'PressRelease, Blog',
          publication_date: '2008-12-23',
          title: 'Companies A, B in Merger Talks',
          keywords: 'business, merger, acquisition, A, B',
          stock_tickers: 'NASDAQ:A, NASDAQ:B'
        }
      }
    })

    it('matches the example from google', () => {
      var smi = new sm.SitemapItem(news)

      expect(smi.toString()).toBe(`<url> <loc>${news.url}</loc> <news:news><news:publication><news:name>${news.news.publication.name}</news:name><news:language>${news.news.publication.language}</news:language></news:publication><news:genres>${news.news.genres}</news:genres><news:publication_date>${news.news.publication_date}</news:publication_date><news:title>${news.news.title}</news:title><news:keywords>${news.news.keywords}</news:keywords><news:stock_tickers>${news.news.stock_tickers}</news:stock_tickers></news:news> </url>`)
    })

    it('can render with only the required params', () => {
      delete news.news.genres
      delete news.news.keywords
      delete news.news.stock_tickers
      var smi = new sm.SitemapItem(news)

      expect(smi.toString()).toBe(`<url> <loc>${news.url}</loc> <news:news><news:publication><news:name>${news.news.publication.name}</news:name><news:language>${news.news.publication.language}</news:language></news:publication><news:publication_date>${news.news.publication_date}</news:publication_date><news:title>${news.news.title}</news:title></news:news> </url>`)
    })

    it('will throw if you dont provide required attr publication', () => {
      delete news.news.publication
      var smi = new sm.SitemapItem(news)

      expect(() => {
        smi.toString()
      }).toThrowError(/must include publication, publication name, publication language, title, and publication_date for news/)
    })

    it('will throw if you dont provide required attr publication name', () => {
      delete news.news.publication.name
      var smi = new sm.SitemapItem(news)

      expect(() => {
        smi.toString()
      }).toThrowError(/must include publication, publication name, publication language, title, and publication_date for news/)
    })

    it('will throw if you dont provide required attr publication language', () => {
      delete news.news.publication.language
      var smi = new sm.SitemapItem(news)

      expect(() => {
        smi.toString()
      }).toThrowError(/must include publication, publication name, publication language, title, and publication_date for news/)
    })

    it('will throw if you dont provide required attr title', () => {
      delete news.news.title
      var smi = new sm.SitemapItem(news)

      expect(() => {
        smi.toString()
      }).toThrowError(/must include publication, publication name, publication language, title, and publication_date for news/)
    })

    it('will throw if you dont provide required attr publication_date', () => {
      delete news.news.publication_date
      var smi = new sm.SitemapItem(news)

      expect(() => {
        smi.toString()
      }).toThrowError(/must include publication, publication name, publication language, title, and publication_date for news/)
    })

    it('will throw if you provide an invalid value for access', () => {
      news.news.access = 'a'
      var smi = new sm.SitemapItem(news)

      expect(() => {
        smi.toString()
      }).toThrowError(/News access must be either Registration, Subscription or not be present/)
    })

    it('supports access', () => {
      news.news.access = 'Registration'
      var smi = new sm.SitemapItem(news)

      expect(smi.toString()).toBe(`<url> <loc>${news.url}</loc> <news:news><news:publication><news:name>${news.news.publication.name}</news:name><news:language>${news.news.publication.language}</news:language></news:publication><news:access>${news.news.access}</news:access><news:genres>${news.news.genres}</news:genres><news:publication_date>${news.news.publication_date}</news:publication_date><news:title>${news.news.title}</news:title><news:keywords>${news.news.keywords}</news:keywords><news:stock_tickers>${news.news.stock_tickers}</news:stock_tickers></news:news> </url>`)
      news.news.access = 'Subscription'
      smi = new sm.SitemapItem(news)
      expect(smi.toString()).toBe(`<url> <loc>${news.url}</loc> <news:news><news:publication><news:name>${news.news.publication.name}</news:name><news:language>${news.news.publication.language}</news:language></news:publication><news:access>${news.news.access}</news:access><news:genres>${news.news.genres}</news:genres><news:publication_date>${news.news.publication_date}</news:publication_date><news:title>${news.news.title}</news:title><news:keywords>${news.news.keywords}</news:keywords><news:stock_tickers>${news.news.stock_tickers}</news:stock_tickers></news:news> </url>`)
    })
  })
})

describe('sitemap', () => {
  beforeEach(() => {
    jasmine.addMatchers(require('jasmine-diff')(jasmine, {
      colors: true,
      inline: true
    }))
  })

  it('sitemap empty urls', () => {
    const smEmpty = new sm.Sitemap()

    expect(smEmpty.urls).toEqual([])
  })

  it('sitemap.urls is an array', () => {
    const url = 'ya.ru'
    const smOne = new sm.Sitemap(url)

    expect(smOne.urls).toEqual([url])
  })

  it('simple sitemap', () => {
    var url = 'http://ya.ru'
    var ssp = new sm.Sitemap()
    ssp.add(url)

    expect(ssp.toString()).toBe(
      xmlDef +
                urlset +
                '<url>' +
                    xmlLoc +
                '</url>' +
              '</urlset>')
  })

  it('simple sitemap with dynamic xmlNs', () => {
    var url = 'http://ya.ru'
    var ssp = sm.createSitemap({
      xmlNs: 'xmlns="http://www.sitemaps.org/schemas/sitemap/0.9"'
    })
    ssp.add(url)

    expect(ssp.toString()).toBe(xmlDef +
      dynamicUrlSet +
      '<url>' +
        xmlLoc +
      '</url>' +
    '</urlset>')
  })

  it('simple sitemap toXML async with two callback arguments', done => {
    var url = 'http://ya.ru'
    var ssp = new sm.Sitemap()
    ssp.add(url)

    ssp.toXML(function (err, xml) {
      expect(err).toBe(null)
      expect(xml).toBe(
        xmlDef +
                urlset +
                  '<url>' +
                      xmlLoc +
                  '</url>' +
                '</urlset>')
      done()
    })
  })

  it('simple sitemap toXML sync', () => {
    var url = 'http://ya.ru'
    var ssp = new sm.Sitemap()
    ssp.add(url)

    expect(ssp.toXML()).toBe(
      xmlDef +
              urlset +
                '<url>' +
                    xmlLoc +
                '</url>' +
              '</urlset>')
  })

  it('simple sitemap toGzip sync', () => {
    var ssp = new sm.Sitemap()
    ssp.add('http://ya.ru')

    expect(ssp.toGzip()).toEqual(zlib.gzipSync(
      xmlDef +
              urlset +
                '<url>' +
                    xmlLoc +
                '</url>' +
              '</urlset>'
    ))
  })

  it('simple sitemap toGzip async', () => {
    var ssp = new sm.Sitemap()
    ssp.add('http://ya.ru')

    ssp.toGzip(function (error, result) {
      expect(error).toBe(null)
      expect(zlib.gunzipSync(result).toString()).toBe(
        xmlDef +
            urlset +
            '<url>' +
            xmlLoc +
            '</url>' +
            '</urlset>'
      )
    })
  })

  it('video attributes', () => {
    var smap = sm.createSitemap({
      urls: [
        {
          'url': 'https://roosterteeth.com/episode/achievement-hunter-achievement-hunter-burnout-paradise-millionaires-club',
          'video': [{
            'title': "2008:E2 - Burnout Paradise: Millionaire's Club",
            'description': "Jack gives us a walkthrough on getting the Millionaire's Club Achievement in Burnout Paradise.",
            'player_loc': 'https://roosterteeth.com/embed/achievement-hunter-achievement-hunter-burnout-paradise-millionaires-club',
            'player_loc:autoplay': 'ap=1',
            'restriction': 'IE GB US CA',
            'restriction:relationship': 'allow',
            'gallery_loc': 'https://roosterteeth.com/series/awhu',
            'gallery_loc:title': 'awhu series page',
            'price': '1.99',
            'price:currency': 'EUR',
            'price:type': 'rent',
            'price:resolution': 'HD',
            'platform': 'WEB',
            'platform:relationship': 'allow',
            'thumbnail_loc': 'https://rtv3-img-roosterteeth.akamaized.net/uploads/images/e82e1925-89dd-4493-9bcf-cdef9665d726/sm/ep298.jpg',
            'duration': 174,
            'publication_date': '2008-07-29T14:58:04.000Z',
            'requires_subscription': 'yes'
          }]
        }
      ]
    })

    var result = smap.toString()
    var expectedResult = xmlDef +
      urlset +
        '<url>' +
            '<loc>https://roosterteeth.com/episode/achievement-hunter-achievement-hunter-burnout-paradise-millionaires-club</loc>' +
            '<video:video>' +
                '<video:thumbnail_loc>https://rtv3-img-roosterteeth.akamaized.net/uploads/images/e82e1925-89dd-4493-9bcf-cdef9665d726/sm/ep298.jpg</video:thumbnail_loc>' +
                '<video:title><![CDATA[2008:E2 - Burnout Paradise: Millionaire\'s Club]]></video:title>' +
                '<video:description><![CDATA[Jack gives us a walkthrough on getting the Millionaire\'s Club Achievement in Burnout Paradise.]]></video:description>' +
                '<video:player_loc autoplay="ap=1">https://roosterteeth.com/embed/achievement-hunter-achievement-hunter-burnout-paradise-millionaires-club</video:player_loc>' +
                '<video:duration>174</video:duration>' +
                '<video:publication_date>2008-07-29T14:58:04.000Z</video:publication_date>' +
                '<video:restriction relationship="allow">IE GB US CA</video:restriction>' +
                '<video:gallery_loc title="awhu series page">https://roosterteeth.com/series/awhu</video:gallery_loc>' +
                '<video:price resolution="HD" currency="EUR" type="rent">1.99</video:price>' +
                '<video:requires_subscription>yes</video:requires_subscription>' +
                '<video:platform relationship="allow">WEB</video:platform>' +
            '</video:video>' +
        '</url>' +
      '</urlset>'
    expect(result).toBe(expectedResult)
  })

  it('sitemap: hostname, createSitemap', () => {
    var smap = sm.createSitemap({
      hostname: 'http://test.com',
      urls: [
        { url: '/', changefreq: 'always', priority: 1 },
        { url: '/page-1/', changefreq: 'weekly', priority: 0.3 },
        { url: '/page-2/', changefreq: 'daily', priority: 0.7 },
        { url: '/page-3/', changefreq: 'monthly', priority: 0.2, img: '/image.jpg' },
        { url: 'http://www.test.com/page-4/', changefreq: 'never', priority: 0.8 }
      ]
    })

    expect(smap.toString()).toBe(
      xmlDef +
              urlset +
                '<url>' +
                    '<loc>http://test.com/</loc>' +
                    '<changefreq>always</changefreq>' +
                    '<priority>1.0</priority>' +
                '</url>' +
                '<url>' +
                    '<loc>http://test.com/page-1/</loc>' +
                    '<changefreq>weekly</changefreq>' +
                    '<priority>0.3</priority>' +
                '</url>' +
                '<url>' +
                    '<loc>http://test.com/page-2/</loc>' +
                    '<changefreq>daily</changefreq>' +
                    '<priority>0.7</priority>' +
                '</url>' +
                '<url>' +
                    '<loc>http://test.com/page-3/</loc>' +
                    '<changefreq>monthly</changefreq>' +
                    '<priority>0.2</priority>' +
                    '<image:image>' +
                        '<image:loc>http://test.com/image.jpg</image:loc>' +
                    '</image:image>' +
                '</url>' +
                '<url>' +
                    '<loc>http://www.test.com/page-4/</loc>' +
                    '<changefreq>never</changefreq>' +
                    '<priority>0.8</priority>' +
                '</url>' +
              '</urlset>')
  })

  it('custom xslUrl', () => {
    var smap = sm.createSitemap({
      urls: [
        { url: 'http://test.com/', changefreq: 'always', priority: 1 }
      ],
      xslUrl: 'sitemap.xsl'
    })

    expect(smap.toString()).toBe(
      xmlDef +
      '<?xml-stylesheet type="text/xsl" href="sitemap.xsl"?>' + '\n' +
              urlset + '\n' +
                '<url> ' +
                    '<loc>http://test.com/</loc> ' +
                    '<changefreq>always</changefreq> ' +
                    '<priority>1.0</priority> ' +
                '</url>\n' +
              '</urlset>')
  })

  it('sitemap: invalid changefreq error', () => {
    expect(
      function () {
        sm.createSitemap({
          hostname: 'http://test.com',
          urls: [{ url: '/', changefreq: 'allllways' }]
        }).toString()
      }
    ).toThrowError(/changefreq is invalid/)
  })
  it('sitemap: invalid priority error', () => {
    expect(
      function () {
        sm.createSitemap({
          hostname: 'http://test.com',
          urls: [{ url: '/', priority: 1.1 }]
        }).toString()
      }
    ).toThrowError(/priority is invalid/)
  })
  it('sitemap: test cache', () => {
    const smap = sm.createSitemap({
      hostname: 'http://test.com',
      cacheTime: 500, // 0.5 sec
      urls: [
        { url: '/page-1/', changefreq: 'weekly', priority: 0.3 }
      ]
    })
    const xml = xmlDef +
              urlset +
                '<url>' +
                    '<loc>http://test.com/page-1/</loc>' +
                    '<changefreq>weekly</changefreq>' +
                    '<priority>0.3</priority>' +
                '</url>' +
              '</urlset>'

    // fill cache
    expect(smap.toString()).toBe(xml)
    // change urls
    smap.add('http://test.com/new-page/')
    // check result from cache (not changed)
    expect(smap.toString()).toBe(xml)

    // check new cache
    // after cacheTime expired
    setTimeout(function () {
      // check new sitemap
      expect(smap.toString()).toBe(
        xmlDef +
                urlset +
                  '<url>' +
                      '<loc>http://test.com/page-1/</loc>' +
                      '<changefreq>weekly</changefreq>' +
                      '<priority>0.3</priority>' +
                  '</url>' +
                  '<url>' +
                      '<loc>http://test.com/new-page/</loc>' +
                  '</url>' +
                '</urlset>')
    }, 1000)
  })
  it('sitemap: test cache off', () => {
    const smap = sm.createSitemap({
      hostname: 'http://test.com',
      // cacheTime: 0,  // cache disabled
      urls: [
        { url: '/page-1/', changefreq: 'weekly', priority: 0.3 }
      ]
    })
    const xml = xmlDef +
              urlset +
                '<url>' +
                    '<loc>http://test.com/page-1/</loc>' +
                    '<changefreq>weekly</changefreq>' +
                    '<priority>0.3</priority>' +
                '</url>' +
              '</urlset>'

    expect(smap.toString()).toBe(xml)
    // change urls
    smap.add('http://test.com/new-page/')
    // check result without cache (changed one)
    expect(smap.toString()).toBe(
      xmlDef +
              urlset +
                '<url>' +
                    '<loc>http://test.com/page-1/</loc>' +
                    '<changefreq>weekly</changefreq>' +
                    '<priority>0.3</priority>' +
                '</url>' +
                '<url>' +
                    '<loc>http://test.com/new-page/</loc>' +
                '</url>' +
              '</urlset>')
  })
  it('sitemap: handle urls with "http" in the path', () => {
    var smap = sm.createSitemap({
      hostname: 'http://test.com',
      urls: [
        { url: '/page-that-mentions-http:-in-the-url/', changefreq: 'weekly', priority: 0.3 }
      ]
    })
    const xml = xmlDef +
              urlset +
                '<url>' +
                    '<loc>http://test.com/page-that-mentions-http:-in-the-url/</loc>' +
                    '<changefreq>weekly</changefreq>' +
                    '<priority>0.3</priority>' +
                '</url>' +
              '</urlset>'

    expect(smap.toString()).toBe(xml)
  })
  it('sitemap: handle urls with "&" in the path', () => {
    var smap = sm.createSitemap({
      hostname: 'http://test.com',
      urls: [
        { url: '/page-that-mentions-&-in-the-url/', changefreq: 'weekly', priority: 0.3 }
      ]
    })
    const xml = xmlDef +
              urlset +
                '<url>' +
                    '<loc>http://test.com/page-that-mentions-&amp;-in-the-url/</loc>' +
                    '<changefreq>weekly</changefreq>' +
                    '<priority>0.3</priority>' +
                '</url>' +
              '</urlset>'

    expect(smap.toString()).toBe(xml)
  })
  it('sitemap: keep urls that start with http:// or https://', () => {
    const smap = sm.createSitemap({
      hostname: 'http://test.com',
      urls: [
        { url: 'http://ya.ru/page-1/', changefreq: 'weekly', priority: 0.3 },
        { url: 'https://ya.ru/page-2/', changefreq: 'weekly', priority: 0.3 }
      ]
    })
    const xml = xmlDef +
                urlset +
                '<url>' +
                    '<loc>http://ya.ru/page-1/</loc>' +
                    '<changefreq>weekly</changefreq>' +
                    '<priority>0.3</priority>' +
                '</url>' +
                '<url>' +
                    '<loc>https://ya.ru/page-2/</loc>' +
                    '<changefreq>weekly</changefreq>' +
                    '<priority>0.3</priority>' +
                '</url>' +
              '</urlset>'

    expect(smap.toString()).toBe(xml)
  })
  it('sitemap: del by string', () => {
    const smap = sm.createSitemap({
      hostname: 'http://test.com',
      urls: [
        { url: 'http://ya.ru/page-1/', changefreq: 'weekly', priority: 0.3 },
        { url: 'https://ya.ru/page-2/', changefreq: 'weekly', priority: 0.3 }
      ]
    })
    const xml = xmlDef +
              urlset +
                '<url>' +
                    '<loc>https://ya.ru/page-2/</loc>' +
                    '<changefreq>weekly</changefreq>' +
                    '<priority>0.3</priority>' +
                '</url>' +
              '</urlset>'
    smap.del('http://ya.ru/page-1/')

    expect(smap.toString()).toBe(xml)
  })
  it('sitemap: del by object', () => {
    const smap = sm.createSitemap({
      hostname: 'http://test.com',
      urls: [
        { url: 'http://ya.ru/page-1/', changefreq: 'weekly', priority: 0.3 },
        { url: 'https://ya.ru/page-2/', changefreq: 'weekly', priority: 0.3 }
      ]
    })
    const xml = xmlDef +
              urlset +
                '<url>' +
                    '<loc>https://ya.ru/page-2/</loc>' +
                    '<changefreq>weekly</changefreq>' +
                    '<priority>0.3</priority>' +
                '</url>' +
              '</urlset>'
    smap.del({url: 'http://ya.ru/page-1/'})

    expect(smap.toString()).toBe(xml)
  })
  it('test for #27', () => {
    var staticUrls = ['/', '/terms', '/login']
    var sitemap = sm.createSitemap({urls: staticUrls})
    sitemap.add({url: '/details/' + 'url1'})

    var sitemap2 = sm.createSitemap({urls: staticUrls})

    expect(sitemap.urls).toEqual(['/', '/terms', '/login', {url: '/details/url1'}])
    expect(sitemap2.urls).toEqual(['/', '/terms', '/login'])
  })
  it('sitemap: langs', () => {
    var smap = sm.createSitemap({
      urls: [
        { url: 'http://test.com/page-1/',
          changefreq: 'weekly',
          priority: 0.3,
          links: [
            { lang: 'en', url: 'http://test.com/page-1/' },
            { lang: 'ja', url: 'http://test.com/page-1/ja/' }
          ] }
      ]
    })
    expect(smap.toString()).toBe(
      xmlDef +
              urlset +
                '<url>' +
                    '<loc>http://test.com/page-1/</loc>' +
                    '<changefreq>weekly</changefreq>' +
                    '<priority>0.3</priority>' +
                    '<xhtml:link rel="alternate" hreflang="en" href="http://test.com/page-1/"/>' +
                    '<xhtml:link rel="alternate" hreflang="ja" href="http://test.com/page-1/ja/"/>' +
                '</url>' +
              '</urlset>')
  })
  it('sitemap: normalize urls, see #39', () => {
    ['http://ya.ru', 'http://ya.ru/'].forEach(function (hostname) {
      var ssp = new sm.Sitemap(null, hostname)
      ssp.add('page1')
      ssp.add('/page2')

      ssp.toXML(function (err, xml) {
        if (err) {
          console.error(err)
        }
        expect(xml).toBe(
          xmlDef +
          urlset +
            '<url>' +
                '<loc>http://ya.ru/page1</loc>' +
            '</url>' +
            '<url>' +
                '<loc>http://ya.ru/page2</loc>' +
            '</url>' +
          '</urlset>')
      })
    })
  })
  it('sitemap: langs with hostname', () => {
    var smap = sm.createSitemap({
      hostname: 'http://test.com',
      urls: [
        { url: '/page-1/',
          changefreq: 'weekly',
          priority: 0.3,
          links: [
            { lang: 'en', url: '/page-1/' },
            { lang: 'ja', url: '/page-1/ja/' }
          ] }
      ]
    })
    expect(smap.toString()).toBe(
      xmlDef +
              urlset +
                '<url>' +
                    '<loc>http://test.com/page-1/</loc>' +
                    '<changefreq>weekly</changefreq>' +
                    '<priority>0.3</priority>' +
                    '<xhtml:link rel="alternate" hreflang="en" href="http://test.com/page-1/"/>' +
                    '<xhtml:link rel="alternate" hreflang="ja" href="http://test.com/page-1/ja/"/>' +
                '</url>' +
              '</urlset>')
  })
  it('sitemap: error thrown in async-style .toXML()', () => {
    var smap = sm.createSitemap({
      hostname: 'http://test.com',
      urls: [
        { url: '/page-1/', changefreq: 'weekly', priority: 0.3 }
      ]
    })
    var error = new Error('Some error happens')
    smap.toString = () => { throw error }
    smap.toXML(function (err, xml) {
      expect(err).toBe(error)
    })
  })
  it('sitemap: android app linking', () => {
    var smap = sm.createSitemap({
      urls: [
        { url: 'http://test.com/page-1/',
          changefreq: 'weekly',
          priority: 0.3,
          androidLink: 'android-app://com.company.test/page-1/' }
      ]
    })
    expect(smap.toString()).toBe(
      xmlDef +
              urlset +
                '<url>' +
                  '<loc>http://test.com/page-1/</loc>' +
                  '<changefreq>weekly</changefreq>' +
                  '<priority>0.3</priority>' +
                  '<xhtml:link rel="alternate" href="android-app://com.company.test/page-1/"/>' +
                '</url>' +
              '</urlset>')
  })
  it('sitemap: AMP', () => {
    var smap = sm.createSitemap({
      urls: [
        { url: 'http://test.com/page-1/',
          changefreq: 'weekly',
          priority: 0.3,
          ampLink: 'http://ampproject.org/article.amp.html' }
      ]
    })
    expect(smap.toString()).toBe(
      xmlDef + urlset +
        '<url>' +
          '<loc>http://test.com/page-1/</loc>' +
          '<changefreq>weekly</changefreq>' +
          '<priority>0.3</priority>' +
          '<xhtml:link rel="amphtml" href="http://ampproject.org/article.amp.html"/>' +
        '</url>' +
      '</urlset>')
  })
  it('sitemap: expires', () => {
    var smap = sm.createSitemap({
      urls: [
        { url: 'http://test.com/page-1/',
          changefreq: 'weekly',
          priority: 0.3,
          expires: new Date('2016-09-13') }
      ]
    })
    expect(smap.toString()).toBe(
      xmlDef + urlset +
        '<url>' +
          '<loc>http://test.com/page-1/</loc>' +
          '<changefreq>weekly</changefreq>' +
          '<priority>0.3</priority>' +
          '<expires>2016-09-13T00:00:00.000Z</expires>' +
        '</url>' +
      '</urlset>')
  })
  it('sitemap: image with caption', () => {
    var smap = sm.createSitemap({
      hostname: 'http://test.com',
      urls: [
        { url: '/a', img: {url: '/image.jpg?param&otherparam', caption: 'Test Caption'} }
      ]
    })

    expect(smap.toString()).toBe(
      xmlDef +
<<<<<<< HEAD
      urlset +
        '<url>' +
            '<loc>http://test.com</loc>' +
=======
      urlset + '\n' +
        '<url> ' +
            '<loc>http://test.com/a</loc> ' +
>>>>>>> b2cddb70
            '<image:image>' +
                '<image:loc>http://test.com/image.jpg?param&amp;otherparam</image:loc>' +
                '<image:caption><![CDATA[Test Caption]]></image:caption>' +
            '</image:image>' +
        '</url>' +
      '</urlset>')
  })
  it('sitemap: image with caption, title, geo_location, license', () => {
    var smap = sm.createSitemap({
      urls: [
        { url: 'http://test.com',
          img: {
            url: 'http://test.com/image.jpg',
            caption: 'Test Caption',
            title: 'Test title',
            geoLocation: 'Test Geo Location',
            license: 'http://test.com/license.txt'
          }
        }
      ]
    })

    expect(smap.toString()).toBe(
      xmlDef +
      urlset +
        '<url>' +
            '<loc>http://test.com</loc>' +
            '<image:image>' +
                '<image:loc>http://test.com/image.jpg</image:loc>' +
                '<image:caption><![CDATA[Test Caption]]></image:caption>' +
                '<image:geo_location>Test Geo Location</image:geo_location>' +
                '<image:title><![CDATA[Test title]]></image:title>' +
                '<image:license>http://test.com/license.txt</image:license>' +
            '</image:image>' +
        '</url>' +
      '</urlset>')
  })
  it('sitemap: images with captions', () => {
    var smap = sm.createSitemap({
      urls: [
        { url: 'http://test.com', img: {url: 'http://test.com/image.jpg', caption: 'Test Caption'} },
        { url: 'http://test.com/page2/', img: {url: 'http://test.com/image2.jpg', caption: 'Test Caption 2'} }
      ]
    })

    expect(smap.toString()).toBe(
      xmlDef +
      urlset +
        '<url>' +
            '<loc>http://test.com</loc>' +
            '<image:image>' +
                '<image:loc>http://test.com/image.jpg</image:loc>' +
                '<image:caption><![CDATA[Test Caption]]></image:caption>' +
            '</image:image>' +
        '</url>' +
        '<url>' +
            '<loc>http://test.com/page2/</loc>' +
            '<image:image>' +
                '<image:loc>http://test.com/image2.jpg</image:loc>' +
                '<image:caption><![CDATA[Test Caption 2]]></image:caption>' +
            '</image:image>' +
        '</url>' +
      '</urlset>')
  })
  it('sitemap: images with captions add', () => {
    var smap = sm.createSitemap({
      hostname: 'http://test.com',
      urls: [
        {
          url: '/index.html',
          img: [
            {url: 'http://test.com/image.jpg', caption: 'Test Caption'},
            {url: 'http://test.com/image2.jpg', caption: 'Test Caption 2'}
          ]
        }
      ]
    })

    smap.urls.push({url: '/index2.html', img: [{url: '/image3.jpg', caption: 'Test Caption 3'}]})

    expect(smap.toString()).toBe(
      xmlDef +
      urlset +
        '<url>' +
            '<loc>http://test.com/index.html</loc>' +
            '<image:image>' +
                '<image:loc>http://test.com/image.jpg</image:loc>' +
                '<image:caption><![CDATA[Test Caption]]></image:caption>' +
            '</image:image>' +
            '<image:image>' +
                '<image:loc>http://test.com/image2.jpg</image:loc>' +
                '<image:caption><![CDATA[Test Caption 2]]></image:caption>' +
            '</image:image>' +
        '</url>' +
        '<url>' +
            '<loc>http://test.com/index2.html</loc>' +
            '<image:image>' +
                '<image:loc>http://test.com/image3.jpg</image:loc>' +
                '<image:caption><![CDATA[Test Caption 3]]></image:caption>' +
            '</image:image>' +
        '</url>' +
      '</urlset>')
  })
  it('sitemap: video', () => {
    var smap = sm.createSitemap({
      urls: [
        {
          'url': 'https://roosterteeth.com/episode/achievement-hunter-achievement-hunter-burnout-paradise-millionaires-club',
          'video': [{
            'title': "2008:E2 - Burnout Paradise: Millionaire's Club",
            'description': "Jack gives us a walkthrough on getting the Millionaire's Club Achievement in Burnout Paradise.",
            'player_loc': 'https://roosterteeth.com/embed/achievement-hunter-achievement-hunter-burnout-paradise-millionaires-club?a&b',
            'thumbnail_loc': 'https://rtv3-img-roosterteeth.akamaized.net/uploads/images/e82e1925-89dd-4493-9bcf-cdef9665d726/sm/ep298.jpg?a&b',
            'duration': 174,
            'publication_date': '2008-07-29T14:58:04.000Z',
            'requires_subscription': false
          }]
        }
      ]
    })

    expect(smap.toString()).toBe(
      xmlDef +
      urlset +
        '<url>' +
            '<loc>https://roosterteeth.com/episode/achievement-hunter-achievement-hunter-burnout-paradise-millionaires-club</loc>' +
            '<video:video>' +
                '<video:thumbnail_loc>https://rtv3-img-roosterteeth.akamaized.net/uploads/images/e82e1925-89dd-4493-9bcf-cdef9665d726/sm/ep298.jpg?a&amp;b</video:thumbnail_loc>' +
                '<video:title><![CDATA[2008:E2 - Burnout Paradise: Millionaire\'s Club]]></video:title>' +
                '<video:description><![CDATA[Jack gives us a walkthrough on getting the Millionaire\'s Club Achievement in Burnout Paradise.]]></video:description>' +
                '<video:player_loc>https://roosterteeth.com/embed/achievement-hunter-achievement-hunter-burnout-paradise-millionaires-club?a&amp;b</video:player_loc>' +
                '<video:duration>174</video:duration>' +
                '<video:publication_date>2008-07-29T14:58:04.000Z</video:publication_date>' +
            '</video:video>' +
        '</url>' +
      '</urlset>')
  })
})
describe('sitemapIndex', () => {
  it('build sitemap index', () => {
    var expectedResult = xmlDef + '\n' +
    '<?xml-stylesheet type="text/xsl" href="https://test.com/style.xsl"?>\n' +
    '<sitemapindex xmlns="http://www.sitemaps.org/schemas/sitemap/0.9" xmlns:mobile="http://www.google.com/schemas/sitemap-mobile/1.0" xmlns:image="http://www.google.com/schemas/sitemap-image/1.1" xmlns:video="http://www.google.com/schemas/sitemap-video/1.1">\n' +
    '<sitemap>\n' +
    '<loc>https://test.com/s1.xml</loc>\n' +
    '</sitemap>\n' +
    '<sitemap>\n' +
    '<loc>https://test.com/s2.xml</loc>\n' +
    '</sitemap>\n' +
    '</sitemapindex>'

    var result = sm.buildSitemapIndex({
      urls: ['https://test.com/s1.xml', 'https://test.com/s2.xml'],
      xslUrl: 'https://test.com/style.xsl'
    })

    expect(result).toBe(expectedResult)
  })
  it('build sitemap index with custom xmlNS', () => {
    var expectedResult = xmlDef + '\n' +
    '<sitemapindex xmlns="http://www.sitemaps.org/schemas/sitemap/0.9">\n' +
        '<sitemap>\n' +
            '<loc>https://test.com/s1.xml</loc>\n' +
        '</sitemap>\n' +
        '<sitemap>\n' +
            '<loc>https://test.com/s2.xml</loc>\n' +
        '</sitemap>\n' +
    '</sitemapindex>'

    var result = sm.buildSitemapIndex({
      urls: ['https://test.com/s1.xml', 'https://test.com/s2.xml'],
      xmlNs: 'xmlns="http://www.sitemaps.org/schemas/sitemap/0.9"'
    })

    expect(result).toBe(expectedResult)
  })
  it('simple sitemap index', () => {
    const tmp = require('os').tmpdir()
    const url1 = 'http://ya.ru'
    const url2 = 'http://ya2.ru'
    const expectedFiles = [
      tmp + '/sm-test-0.xml',
      tmp + '/sm-test-1.xml',
      tmp + '/sm-test-index.xml'
    ]

    expect(
      function () {
        sm.createSitemapIndex({
          cacheTime: 600000,
          hostname: 'http://www.sitemap.org',
          sitemapName: 'sm-test',
          sitemapSize: 1,
          targetFolder: '/tmp2',
          urls: [url1, url2]
        })
      }
    ).toThrowError(/UndefinedTargetFolder/)

    // Cleanup before run test
    removeFilesArray(expectedFiles)

    sm.createSitemapIndex({
      cacheTime: 600000,
      hostname: 'http://www.sitemap.org',
      sitemapName: 'sm-test',
      sitemapSize: 1,
      targetFolder: tmp,
      urls: [url1, url2],
      callback: function (err, result) {
        expect(err).toBe(null)
        expect(result).toBe(true)
        expectedFiles.forEach(function (expectedFile) {
          expect(fs.existsSync(expectedFile)).toBe(true)
        })
      }
    })
  })
  it('sitemap without callback', () => {
    sm.createSitemapIndex({
      cacheTime: 600000,
      hostname: 'http://www.sitemap.org',
      sitemapName: 'sm-test',
      sitemapSize: 1,
      targetFolder: require('os').tmpdir(),
      urls: ['http://ya.ru', 'http://ya2.ru']
    })
  })
  it('sitemap with gzip files', () => {
    const tmp = require('os').tmpdir()
    const url1 = 'http://ya.ru'
    const url2 = 'http://ya2.ru'
    const expectedFiles = [
      tmp + '/sm-test-0.xml.gz',
      tmp + '/sm-test-1.xml.gz',
      tmp + '/sm-test-index.xml'
    ]

    // Cleanup before run test
    removeFilesArray(expectedFiles)

    sm.createSitemapIndex({
      cacheTime: 600000,
      hostname: 'http://www.sitemap.org',
      sitemapName: 'sm-test',
      sitemapSize: 1,
      targetFolder: tmp,
      gzip: true,
      urls: [url1, url2],
      callback: function (err, result) {
        expect(err).toBe(null)
        expect(result).toBe(true)
        expectedFiles.forEach(function (expectedFile) {
          expect(fs.existsSync(expectedFile)).toBe(true)
        })
      }
    })
  })
})<|MERGE_RESOLUTION|>--- conflicted
+++ resolved
@@ -3,7 +3,7 @@
  * Copyright(c) 2011 Eugene Kalinin
  * MIT Licensed
  */
-'use strict';
+'use strict'
 
 const sm = require('../index')
 const fs = require('fs')
@@ -44,15 +44,9 @@
     const smi = new sm.SitemapItem({'url': url})
 
     expect(smi.toString()).toBe(
-<<<<<<< HEAD
       '<url>' +
-                  '<loc>http://ya.ru/view?widget=3&amp;count&gt;2</loc>' +
-              '</url>')
-=======
-      '<url> ' +
-        '<loc>http://ya.ru/view?widget=3&amp;count&gt;2</loc> ' +
+        '<loc>http://ya.ru/view?widget=3&amp;count&gt;2</loc>' +
       '</url>')
->>>>>>> b2cddb70
   })
   it('throws an error for url absence', () => {
     /* eslint-disable no-new */
@@ -72,33 +66,18 @@
     })
 
     expect(smi.toString()).toBe(
-<<<<<<< HEAD
       '<url>' +
-                  xmlLoc +
-                  '<lastmod>2011-06-27</lastmod>' +
-                  '<changefreq>always</changefreq>' +
-                  xmlPriority +
-                  '<image:image>' +
-                  '<image:loc>' +
-                  'http://urlTest.com' +
-                  '</image:loc>' +
-                  '</image:image>' +
-                  '<mobile:mobile/>' +
-              '</url>')
-=======
-      '<url> ' +
         xmlLoc +
-        '<lastmod>2011-06-27</lastmod> ' +
-        '<changefreq>always</changefreq> ' +
+        '<lastmod>2011-06-27</lastmod>' +
+        '<changefreq>always</changefreq>' +
         xmlPriority +
         '<image:image>' +
         '<image:loc>' +
         'http://urlTest.com' +
         '</image:loc>' +
-        '</image:image> ' +
-        '<mobile:mobile/> ' +
+        '</image:image>' +
+        '<mobile:mobile/>' +
       '</url>')
->>>>>>> b2cddb70
   })
 
   it('lastmodISO', () => {
@@ -111,21 +90,12 @@
     })
 
     expect(smi.toString()).toBe(
-<<<<<<< HEAD
       '<url>' +
-                  xmlLoc +
-                  '<lastmod>2011-06-27T00:00:00.000Z</lastmod>' +
-                  '<changefreq>always</changefreq>' +
-                  xmlPriority +
-              '</url>')
-=======
-      '<url> ' +
         xmlLoc +
-        '<lastmod>2011-06-27T00:00:00.000Z</lastmod> ' +
-        '<changefreq>always</changefreq> ' +
+        '<lastmod>2011-06-27T00:00:00.000Z</lastmod>' +
+        '<changefreq>always</changefreq>' +
         xmlPriority +
       '</url>')
->>>>>>> b2cddb70
   })
 
   it('lastmod from file', () => {
@@ -149,31 +119,17 @@
     require('fs').unlinkSync('/tmp/tempFile.tmp')
 
     expect(smi.toString()).toBe(
-<<<<<<< HEAD
       '<url>' +
-                  xmlLoc +
-                  '<lastmod>' + lastmod + '</lastmod>' +
-                  '<changefreq>always</changefreq>' +
-                  xmlPriority +
-                  '<image:image>' +
-                  '<image:loc>' +
-                  'http://urlTest.com' +
-                  '</image:loc>' +
-                  '</image:image>' +
-              '</url>')
-=======
-      '<url> ' +
         xmlLoc +
-        '<lastmod>' + lastmod + '</lastmod> ' +
-        '<changefreq>always</changefreq> ' +
+        '<lastmod>' + lastmod + '</lastmod>' +
+        '<changefreq>always</changefreq>' +
         xmlPriority +
         '<image:image>' +
         '<image:loc>' +
         'http://urlTest.com' +
         '</image:loc>' +
-        '</image:image> ' +
+        '</image:image>' +
       '</url>')
->>>>>>> b2cddb70
   })
 
   it('lastmod from file with lastmodrealtime', () => {
@@ -198,31 +154,17 @@
     require('fs').unlinkSync('/tmp/tempFile.tmp')
 
     expect(smi.toString()).toBe(
-<<<<<<< HEAD
       '<url>' +
-                  xmlLoc +
-                  '<lastmod>' + lastmod + '</lastmod>' +
-                  '<changefreq>always</changefreq>' +
-                  xmlPriority +
-                  '<image:image>' +
-                  '<image:loc>' +
-                  'http://urlTest.com' +
-                  '</image:loc>' +
-                  '</image:image>' +
-              '</url>')
-=======
-      '<url> ' +
         xmlLoc +
-        '<lastmod>' + lastmod + '</lastmod> ' +
-        '<changefreq>always</changefreq> ' +
+        '<lastmod>' + lastmod + '</lastmod>' +
+        '<changefreq>always</changefreq>' +
         xmlPriority +
         '<image:image>' +
         '<image:loc>' +
         'http://urlTest.com' +
         '</image:loc>' +
-        '</image:image> ' +
+        '</image:image>' +
       '</url>')
->>>>>>> b2cddb70
   })
 
   it('toXML', () => {
@@ -236,31 +178,17 @@
     })
 
     expect(smi.toString()).toBe(
-<<<<<<< HEAD
       '<url>' +
-                  xmlLoc +
-                  '<lastmod>2011-06-27</lastmod>' +
-                  '<changefreq>always</changefreq>' +
-                  xmlPriority +
-                  '<image:image>' +
-                      '<image:loc>' +
-                        'http://urlTest.com' +
-                      '</image:loc>' +
-                  '</image:image>' +
-              '</url>')
-=======
-      '<url> ' +
         xmlLoc +
-        '<lastmod>2011-06-27</lastmod> ' +
-        '<changefreq>always</changefreq> ' +
+        '<lastmod>2011-06-27</lastmod>' +
+        '<changefreq>always</changefreq>' +
         xmlPriority +
         '<image:image>' +
           '<image:loc>' +
             'http://urlTest.com' +
           '</image:loc>' +
-        '</image:image> ' +
+        '</image:image>' +
       '</url>')
->>>>>>> b2cddb70
   })
 
   it('video price type', () => {
@@ -391,7 +319,7 @@
       url: mockUri
     })
 
-    expect(smi.toString()).toBe(`<url> <loc>${mockUri}</loc> </url>`)
+    expect(smi.toString()).toBe(`<url><loc>${mockUri}</loc></url>`)
   })
 
   describe('toXML', () => {
@@ -455,8 +383,8 @@
       var smap = new sm.SitemapItem(testvideo)
 
       var result = smap.toString()
-      var expectedResult = '<url> ' +
-        '<loc>https://roosterteeth.com/episode/achievement-hunter-achievement-hunter-burnout-paradise-millionaires-club</loc> ' +
+      var expectedResult = '<url>' +
+        '<loc>https://roosterteeth.com/episode/achievement-hunter-achievement-hunter-burnout-paradise-millionaires-club</loc>' +
         '<video:video>' +
           thumbnailLoc +
           title +
@@ -469,7 +397,7 @@
           price +
           requiresSubscription +
           platform +
-        '</video:video> ' +
+        '</video:video>' +
       '</url>'
       expect(result).toBe(expectedResult)
     })
@@ -514,8 +442,8 @@
       var smap = new sm.SitemapItem(testvideo)
 
       var result = smap.toString()
-      var expectedResult = '<url> ' +
-        '<loc>https://roosterteeth.com/episode/achievement-hunter-achievement-hunter-burnout-paradise-millionaires-club</loc> ' +
+      var expectedResult = '<url>' +
+        '<loc>https://roosterteeth.com/episode/achievement-hunter-achievement-hunter-burnout-paradise-millionaires-club</loc>' +
         '<video:video>' +
           thumbnailLoc +
           title +
@@ -528,7 +456,7 @@
           price +
           requiresSubscription +
           platform +
-        '</video:video> ' +
+        '</video:video>' +
       '</url>'
       expect(result).toBe(expectedResult)
     })
@@ -538,8 +466,8 @@
       var smap = new sm.SitemapItem(testvideo)
 
       var result = smap.toString()
-      var expectedResult = '<url> ' +
-        '<loc>https://roosterteeth.com/episode/achievement-hunter-achievement-hunter-burnout-paradise-millionaires-club</loc> ' +
+      var expectedResult = '<url>' +
+        '<loc>https://roosterteeth.com/episode/achievement-hunter-achievement-hunter-burnout-paradise-millionaires-club</loc>' +
         '<video:video>' +
           thumbnailLoc +
           title +
@@ -553,7 +481,7 @@
           price +
           requiresSubscription +
           platform +
-        '</video:video> ' +
+        '</video:video>' +
       '</url>'
       expect(result).toBe(expectedResult)
     })
@@ -563,8 +491,8 @@
       var smap = new sm.SitemapItem(testvideo)
 
       var result = smap.toString()
-      var expectedResult = '<url> ' +
-        '<loc>https://roosterteeth.com/episode/achievement-hunter-achievement-hunter-burnout-paradise-millionaires-club</loc> ' +
+      var expectedResult = '<url>' +
+        '<loc>https://roosterteeth.com/episode/achievement-hunter-achievement-hunter-burnout-paradise-millionaires-club</loc>' +
         '<video:video>' +
           thumbnailLoc +
           title +
@@ -578,7 +506,7 @@
           price +
           requiresSubscription +
           platform +
-        '</video:video> ' +
+        '</video:video>' +
       '</url>'
       expect(result).toBe(expectedResult)
     })
@@ -588,8 +516,8 @@
       var smap = new sm.SitemapItem(testvideo)
 
       var result = smap.toString()
-      var expectedResult = '<url> ' +
-        '<loc>https://roosterteeth.com/episode/achievement-hunter-achievement-hunter-burnout-paradise-millionaires-club</loc> ' +
+      var expectedResult = '<url>' +
+        '<loc>https://roosterteeth.com/episode/achievement-hunter-achievement-hunter-burnout-paradise-millionaires-club</loc>' +
         '<video:video>' +
           thumbnailLoc +
           title +
@@ -603,7 +531,7 @@
           price +
           requiresSubscription +
           platform +
-        '</video:video> ' +
+        '</video:video>' +
       '</url>'
       expect(result).toBe(expectedResult)
     })
@@ -613,8 +541,8 @@
       var smap = new sm.SitemapItem(testvideo)
 
       var result = smap.toString()
-      var expectedResult = '<url> ' +
-        '<loc>https://roosterteeth.com/episode/achievement-hunter-achievement-hunter-burnout-paradise-millionaires-club</loc> ' +
+      var expectedResult = '<url>' +
+        '<loc>https://roosterteeth.com/episode/achievement-hunter-achievement-hunter-burnout-paradise-millionaires-club</loc>' +
         '<video:video>' +
           thumbnailLoc +
           title +
@@ -628,7 +556,7 @@
           price +
           requiresSubscription +
           platform +
-        '</video:video> ' +
+        '</video:video>' +
       '</url>'
       expect(result).toBe(expectedResult)
     })
@@ -638,8 +566,8 @@
       var smap = new sm.SitemapItem(testvideo)
 
       var result = smap.toString()
-      var expectedResult = '<url> ' +
-        '<loc>https://roosterteeth.com/episode/achievement-hunter-achievement-hunter-burnout-paradise-millionaires-club</loc> ' +
+      var expectedResult = '<url>' +
+        '<loc>https://roosterteeth.com/episode/achievement-hunter-achievement-hunter-burnout-paradise-millionaires-club</loc>' +
         '<video:video>' +
           thumbnailLoc +
           title +
@@ -653,7 +581,7 @@
           price +
           requiresSubscription +
           platform +
-        '</video:video> ' +
+        '</video:video>' +
       '</url>'
       expect(result).toBe(expectedResult)
     })
@@ -663,8 +591,8 @@
       var smap = new sm.SitemapItem(testvideo)
 
       var result = smap.toString()
-      var expectedResult = '<url> ' +
-        '<loc>https://roosterteeth.com/episode/achievement-hunter-achievement-hunter-burnout-paradise-millionaires-club</loc> ' +
+      var expectedResult = '<url>' +
+        '<loc>https://roosterteeth.com/episode/achievement-hunter-achievement-hunter-burnout-paradise-millionaires-club</loc>' +
         '<video:video>' +
           thumbnailLoc +
           title +
@@ -678,7 +606,7 @@
           price +
           requiresSubscription +
           platform +
-        '</video:video> ' +
+        '</video:video>' +
       '</url>'
       expect(result).toBe(expectedResult)
     })
@@ -688,8 +616,8 @@
       var smap = new sm.SitemapItem(testvideo)
 
       var result = smap.toString()
-      var expectedResult = '<url> ' +
-        '<loc>https://roosterteeth.com/episode/achievement-hunter-achievement-hunter-burnout-paradise-millionaires-club</loc> ' +
+      var expectedResult = '<url>' +
+        '<loc>https://roosterteeth.com/episode/achievement-hunter-achievement-hunter-burnout-paradise-millionaires-club</loc>' +
         '<video:video>' +
           thumbnailLoc +
           title +
@@ -703,7 +631,7 @@
           requiresSubscription +
           '<video:uploader>GrillyMcGrillerson</video:uploader>' +
           platform +
-        '</video:video> ' +
+        '</video:video>' +
       '</url>'
       expect(result).toBe(expectedResult)
     })
@@ -713,8 +641,8 @@
       var smap = new sm.SitemapItem(testvideo)
 
       var result = smap.toString()
-      var expectedResult = '<url> ' +
-        '<loc>https://roosterteeth.com/episode/achievement-hunter-achievement-hunter-burnout-paradise-millionaires-club</loc> ' +
+      var expectedResult = '<url>' +
+        '<loc>https://roosterteeth.com/episode/achievement-hunter-achievement-hunter-burnout-paradise-millionaires-club</loc>' +
         '<video:video>' +
           thumbnailLoc +
           title +
@@ -728,7 +656,7 @@
           requiresSubscription +
           platform +
           '<video:live>yes</video:live>' +
-        '</video:video> ' +
+        '</video:video>' +
       '</url>'
       expect(result).toBe(expectedResult)
     })
@@ -756,7 +684,7 @@
     it('matches the example from google', () => {
       var smi = new sm.SitemapItem(news)
 
-      expect(smi.toString()).toBe(`<url> <loc>${news.url}</loc> <news:news><news:publication><news:name>${news.news.publication.name}</news:name><news:language>${news.news.publication.language}</news:language></news:publication><news:genres>${news.news.genres}</news:genres><news:publication_date>${news.news.publication_date}</news:publication_date><news:title>${news.news.title}</news:title><news:keywords>${news.news.keywords}</news:keywords><news:stock_tickers>${news.news.stock_tickers}</news:stock_tickers></news:news> </url>`)
+      expect(smi.toString()).toBe(`<url><loc>${news.url}</loc><news:news><news:publication><news:name>${news.news.publication.name}</news:name><news:language>${news.news.publication.language}</news:language></news:publication><news:genres>${news.news.genres}</news:genres><news:publication_date>${news.news.publication_date}</news:publication_date><news:title>${news.news.title}</news:title><news:keywords>${news.news.keywords}</news:keywords><news:stock_tickers>${news.news.stock_tickers}</news:stock_tickers></news:news></url>`)
     })
 
     it('can render with only the required params', () => {
@@ -765,7 +693,7 @@
       delete news.news.stock_tickers
       var smi = new sm.SitemapItem(news)
 
-      expect(smi.toString()).toBe(`<url> <loc>${news.url}</loc> <news:news><news:publication><news:name>${news.news.publication.name}</news:name><news:language>${news.news.publication.language}</news:language></news:publication><news:publication_date>${news.news.publication_date}</news:publication_date><news:title>${news.news.title}</news:title></news:news> </url>`)
+      expect(smi.toString()).toBe(`<url><loc>${news.url}</loc><news:news><news:publication><news:name>${news.news.publication.name}</news:name><news:language>${news.news.publication.language}</news:language></news:publication><news:publication_date>${news.news.publication_date}</news:publication_date><news:title>${news.news.title}</news:title></news:news></url>`)
     })
 
     it('will throw if you dont provide required attr publication', () => {
@@ -826,10 +754,10 @@
       news.news.access = 'Registration'
       var smi = new sm.SitemapItem(news)
 
-      expect(smi.toString()).toBe(`<url> <loc>${news.url}</loc> <news:news><news:publication><news:name>${news.news.publication.name}</news:name><news:language>${news.news.publication.language}</news:language></news:publication><news:access>${news.news.access}</news:access><news:genres>${news.news.genres}</news:genres><news:publication_date>${news.news.publication_date}</news:publication_date><news:title>${news.news.title}</news:title><news:keywords>${news.news.keywords}</news:keywords><news:stock_tickers>${news.news.stock_tickers}</news:stock_tickers></news:news> </url>`)
+      expect(smi.toString()).toBe(`<url><loc>${news.url}</loc><news:news><news:publication><news:name>${news.news.publication.name}</news:name><news:language>${news.news.publication.language}</news:language></news:publication><news:access>${news.news.access}</news:access><news:genres>${news.news.genres}</news:genres><news:publication_date>${news.news.publication_date}</news:publication_date><news:title>${news.news.title}</news:title><news:keywords>${news.news.keywords}</news:keywords><news:stock_tickers>${news.news.stock_tickers}</news:stock_tickers></news:news></url>`)
       news.news.access = 'Subscription'
       smi = new sm.SitemapItem(news)
-      expect(smi.toString()).toBe(`<url> <loc>${news.url}</loc> <news:news><news:publication><news:name>${news.news.publication.name}</news:name><news:language>${news.news.publication.language}</news:language></news:publication><news:access>${news.news.access}</news:access><news:genres>${news.news.genres}</news:genres><news:publication_date>${news.news.publication_date}</news:publication_date><news:title>${news.news.title}</news:title><news:keywords>${news.news.keywords}</news:keywords><news:stock_tickers>${news.news.stock_tickers}</news:stock_tickers></news:news> </url>`)
+      expect(smi.toString()).toBe(`<url><loc>${news.url}</loc><news:news><news:publication><news:name>${news.news.publication.name}</news:name><news:language>${news.news.publication.language}</news:language></news:publication><news:access>${news.news.access}</news:access><news:genres>${news.news.genres}</news:genres><news:publication_date>${news.news.publication_date}</news:publication_date><news:title>${news.news.title}</news:title><news:keywords>${news.news.keywords}</news:keywords><news:stock_tickers>${news.news.stock_tickers}</news:stock_tickers></news:news></url>`)
     })
   })
 })
@@ -1057,10 +985,10 @@
       xmlDef +
       '<?xml-stylesheet type="text/xsl" href="sitemap.xsl"?>' + '\n' +
               urlset + '\n' +
-                '<url> ' +
-                    '<loc>http://test.com/</loc> ' +
-                    '<changefreq>always</changefreq> ' +
-                    '<priority>1.0</priority> ' +
+                '<url>' +
+                    '<loc>http://test.com/</loc>' +
+                    '<changefreq>always</changefreq>' +
+                    '<priority>1.0</priority>' +
                 '</url>\n' +
               '</urlset>')
   })
@@ -1424,15 +1352,9 @@
 
     expect(smap.toString()).toBe(
       xmlDef +
-<<<<<<< HEAD
       urlset +
         '<url>' +
-            '<loc>http://test.com</loc>' +
-=======
-      urlset + '\n' +
-        '<url> ' +
-            '<loc>http://test.com/a</loc> ' +
->>>>>>> b2cddb70
+            '<loc>http://test.com/a</loc>' +
             '<image:image>' +
                 '<image:loc>http://test.com/image.jpg?param&amp;otherparam</image:loc>' +
                 '<image:caption><![CDATA[Test Caption]]></image:caption>' +
