<<<<<<< HEAD
import 'babel-polyfill'
import { SitemapStream, preamble, closetag, streamToPromise } from '../lib/sitemap-stream'
describe('sitemap stream', () => {
  const sampleURLs = ['http://example.com', 'http://example.com/path']
=======
import 'babel-polyfill';
import {
  SitemapStream,
  preamble,
  closetag,
  streamToPromise,
} from '../lib/sitemap-stream';
describe('sitemap stream', () => {
  const sampleURLs = ['http://example.com', 'http://example.com/path'];
>>>>>>> 2e09edc6

  it('pops out the preamble and closetag', async () => {
    const sms = new SitemapStream();
    sms.write(sampleURLs[0]);
    sms.write(sampleURLs[1]);
    sms.end();
    expect((await streamToPromise(sms)).toString()).toBe(
      preamble +
        `<url><loc>${sampleURLs[0]}/</loc></url>` +
        `<url><loc>${sampleURLs[1]}</loc></url>` +
        closetag
    );
  });

  it('normalizes passed in urls', async () => {
    const source = ['/', '/path'];
    const sms = new SitemapStream({ hostname: 'https://example.com/' });
    sms.write(source[0]);
    sms.write(source[1]);
    sms.end();
    expect((await streamToPromise(sms)).toString()).toBe(
      preamble +
        `<url><loc>https://example.com/</loc></url>` +
        `<url><loc>https://example.com/path</loc></url>` +
        closetag
    );
  });
});<|MERGE_RESOLUTION|>--- conflicted
+++ resolved
@@ -1,9 +1,3 @@
-<<<<<<< HEAD
-import 'babel-polyfill'
-import { SitemapStream, preamble, closetag, streamToPromise } from '../lib/sitemap-stream'
-describe('sitemap stream', () => {
-  const sampleURLs = ['http://example.com', 'http://example.com/path']
-=======
 import 'babel-polyfill';
 import {
   SitemapStream,
@@ -13,7 +7,6 @@
 } from '../lib/sitemap-stream';
 describe('sitemap stream', () => {
   const sampleURLs = ['http://example.com', 'http://example.com/path'];
->>>>>>> 2e09edc6
 
   it('pops out the preamble and closetag', async () => {
     const sms = new SitemapStream();
