{
  "name": "sitemap",
  "version": "1.13.0",
  "description": "Sitemap-generating framework",
  "License": "MIT",
  "keywords": [
    "sitemap",
    "sitemap.xml"
  ],
  "repository": "git://github.com/ekalinin/sitemap.js.git",
  "author": "Eugene Kalinin <e.v.kalinin@gmail.com>",
  "dependencies": {
<<<<<<< HEAD
    "underscore": "^1.7.0",
    "url-join": "^4.0.0",
    "xmlbuilder": "^10.0.0"
=======
    "lodash": "^4.17.10",
    "url-join": "^4.0.0"
>>>>>>> 549bd59d
  },
  "devDependencies": {
    "istanbul": "^0.4.5",
    "jasmine": "^3.1.0",
    "jasmine-diff": "^0.1.3",
    "stats-lite": "^2.1.1"
  },
  "engines": {
    "npm": "^4.0.0",
    "node": ">=6.0.0"
  },
  "standard": {
    "env": {
      "jasmine": true,
      "node": true
    }
  },
  "license": "MIT",
  "main": "index",
  "scripts": {
    "test": "istanbul cover --include-all-sources jasmine tests/sitemap.test.js",
    "coverage": "open ./coverage/lcov-report/index.html"
  }
}<|MERGE_RESOLUTION|>--- conflicted
+++ resolved
@@ -10,14 +10,9 @@
   "repository": "git://github.com/ekalinin/sitemap.js.git",
   "author": "Eugene Kalinin <e.v.kalinin@gmail.com>",
   "dependencies": {
-<<<<<<< HEAD
-    "underscore": "^1.7.0",
+    "lodash": "^4.17.10",
     "url-join": "^4.0.0",
     "xmlbuilder": "^10.0.0"
-=======
-    "lodash": "^4.17.10",
-    "url-join": "^4.0.0"
->>>>>>> 549bd59d
   },
   "devDependencies": {
     "istanbul": "^0.4.5",
