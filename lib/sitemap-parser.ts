--- conflicted
+++ resolved
@@ -338,13 +338,8 @@
         case TagNames['xhtml:link']:
         case TagNames['video:id']:
           break;
-<<<<<<< HEAD
         case TagNames['video:restriction']:
-          if (attr.name === 'relationship') {
-=======
-        case ValidTagNames['video:restriction']:
           if (attr.name === 'relationship' && isAllowDeny(attr.value)) {
->>>>>>> fd67c4ec
             currentVideo['restriction:relationship'] = attr.value;
           } else {
             console.log('unhandled attr', currentTag, attr.name);
