.DS_Store
*.swp
env/
node_modules/
dist

# editors
.idea/
.vscode/
*.code-workspace
<<<<<<< HEAD

# Emacs
=======
>>>>>>> 2e09edc6
*~

# code coverage
coverage/*
.nyc_output/

/yarn.lock
/.eslintrc.json.tpl
/.browserslistrc
/.nvmrc
/tests/~tempFile.tmp
urls.txt
stream-write.js
toflat.js<|MERGE_RESOLUTION|>--- conflicted
+++ resolved
@@ -8,11 +8,6 @@
 .idea/
 .vscode/
 *.code-workspace
-<<<<<<< HEAD
-
-# Emacs
-=======
->>>>>>> 2e09edc6
 *~
 
 # code coverage
